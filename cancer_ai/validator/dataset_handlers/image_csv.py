--- conflicted
+++ resolved
@@ -5,11 +5,8 @@
 import csv
 import aiofiles
 from pathlib import Path
-<<<<<<< HEAD
 
 from ..utils import log_time
-=======
->>>>>>> 719809ce
 
 
 @dataclass
@@ -54,7 +51,6 @@
         This method is responsible for loading the training data and returning a tuple containing two lists: the first list contains paths to the images and the second list contains the labels.
         """
         await self.sync_training_data()
-<<<<<<< HEAD
         pred_x = [
             Image.open(
                 str(
@@ -63,10 +59,6 @@
             )
             for entry in self.entries
         ]
-=======
-        print(self.entries)
-        pred_x = [f"{Path(self.label_path).parent}/{entry.filepath}" for entry in self.entries]
->>>>>>> 719809ce
         pred_y = [entry.is_melanoma for entry in self.entries]
         await self.process_training_data()
         return pred_x, pred_y