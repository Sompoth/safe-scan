--- conflicted
+++ resolved
@@ -181,31 +181,6 @@
     )
 
     parser.add_argument(
-<<<<<<< HEAD
-        "--model_dir",
-        type=str,
-        help="The directory where the models are stored.",
-        default="/tmp/models",
-    )
-
-    parser.add_argument(
-        "--hf_model_name",
-        type=str,
-        help="Name of the model to push to hugging face.",
-        default="",
-    )
-
-    parser.add_argument(
-        "--action",
-        choices=["submit", "evaluate", "upload"],
-        default="submit",
-    )
-
-    parser.add_argument(
-        "--model_path",
-        type=str,
-        help="Path to ONNX model, used for evaluation",
-=======
         "--model-path",
         type=str,
         help="Path to ONNX model, used for evaluation",
@@ -223,59 +198,24 @@
         "--hf-token",
         type=str,
         help="Hugging Face API token",
->>>>>>> a4479b1f
         default="",
     )
 
     parser.add_argument(
-<<<<<<< HEAD
-        "--competition_id",
-        type=str,
-        help="Competition ID",
-        default="melanoma-1",
-    )
-
-    parser.add_argument(
-        "--dataset_dir",
-        type=str,
-        help="Path for storing datasets.",
-        default="/tmp/datasets",
-    )
-
-    parser.add_argument(
-        "--hf_repo_id",
-        type=str,
-        help="Hugging Face model repository ID",
-        default="",
-    )
-
-    parser.add_argument(
-        "--hf_token",
-        type=str,
-        help="Hugging Face API token",
-        default="",
-    )
-
-    parser.add_argument(
-        "--clean_after_run",
-=======
         "--clean-after-run",
->>>>>>> a4479b1f
         action="store_true",
         help="Whether to clean up (dataset, temporary files) after running",
         default=False,
     )
 
     parser.add_argument(
-<<<<<<< HEAD
-        "--code_directory",
-=======
         "--code-directory",
->>>>>>> a4479b1f
         type=str,
         help="Path to code directory",
         default=".",
     )
+
+
 
 
 
