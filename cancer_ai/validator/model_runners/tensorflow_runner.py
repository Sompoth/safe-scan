from . import BaseRunnerHandler
from typing import List


class TensorflowRunnerHandler(BaseRunnerHandler):
<<<<<<< HEAD
    async def run(self, pred_x: List) -> List:
        return []
=======
    def run(self, pred_x: List) -> List:
        import tensorflow as tf
        import numpy as np
        from tensorflow.keras.preprocessing.image import load_img
        print("imgs to test", len(pred_x))
        img_list = [load_img(img_path, target_size=(180, 180, 3)) for img_path in pred_x]
        img_list = [np.expand_dims(test_img, axis=0) for test_img in img_list]
        
        model = tf.keras.models.load_model(self.model_path)
        # batched_predictions = model.predict(np.array(img_list))
        # return [batched_predictions[i][0] for i in range(len(img_list))]
        img_list = np.array(img_list)
        img_list = np.squeeze(img_list, axis=1)
        return model.predict(img_list, batch_size=10)
>>>>>>> 719809ce
<|MERGE_RESOLUTION|>--- conflicted
+++ resolved
@@ -3,10 +3,6 @@
 
 
 class TensorflowRunnerHandler(BaseRunnerHandler):
-<<<<<<< HEAD
-    async def run(self, pred_x: List) -> List:
-        return []
-=======
     def run(self, pred_x: List) -> List:
         import tensorflow as tf
         import numpy as np
@@ -20,5 +16,4 @@
         # return [batched_predictions[i][0] for i in range(len(img_list))]
         img_list = np.array(img_list)
         img_list = np.squeeze(img_list, axis=1)
-        return model.predict(img_list, batch_size=10)
->>>>>>> 719809ce
+        return model.predict(img_list, batch_size=10)